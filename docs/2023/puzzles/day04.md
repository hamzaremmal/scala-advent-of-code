--- conflicted
+++ resolved
@@ -181,8 +181,6 @@
     ._1.toString()
 end part2
 ```
-<<<<<<< HEAD
-=======
 
 ### Run it in the browser
 
@@ -194,7 +192,6 @@
 
 <Solver puzzle="day04-part2" year="2023"/>
 
->>>>>>> 4284e8a7
 ## Solutions from the community
 
 - [Solution](https://github.com/spamegg1/advent-of-code-2023-scala/blob/solutions/04.worksheet.sc#L116) by [Spamegg](https://github.com/spamegg1)
